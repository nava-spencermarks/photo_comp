--- conflicted
+++ resolved
@@ -37,7 +37,6 @@
             valid_rectangles = []
             for rect in rectangles:
                 if all(key in rect for key in ["x", "y", "width", "height"]):
-<<<<<<< HEAD
                     # Clamp coordinates to valid range instead of rejecting
                     # This handles rectangles that might slightly exceed bounds
                     x = max(0.0, min(1.0, rect["x"]))
@@ -58,17 +57,6 @@
                     # Only add if rectangle has positive area after clamping
                     if clamped_rect["width"] > 0 and clamped_rect["height"] > 0:
                         valid_rectangles.append(clamped_rect)
-=======
-                    # Ensure coordinates are valid (0-1 range for normalized)
-                    if (
-                        0 <= rect["x"] <= 1
-                        and 0 <= rect["y"] <= 1
-                        and 0 < rect["width"] <= 1
-                        and 0 < rect["height"] <= 1
-                    ):
-                        valid_rectangles.append(rect)
->>>>>>> 8cd00c8d
-
             return valid_rectangles
 
         except (json.JSONDecodeError, TypeError, KeyError):
@@ -110,7 +98,6 @@
             rect_height = max(0.0, min(1.0 - rect_y, rect["height"]))
 
             # Convert normalized coordinates to pixel coordinates
-<<<<<<< HEAD
             x1 = int(rect_x * width)
             y1 = int(rect_y * height)
             x2 = int((rect_x + rect_width) * width)
@@ -125,21 +112,7 @@
             # Only draw if rectangle has positive area
             if x2 > x1 and y2 > y1:
                 draw.rectangle([x1, y1, x2 - 1, y2 - 1], fill=255)
-=======
-            x1 = int(rect["x"] * width)
-            y1 = int(rect["y"] * height)
-            x2 = int((rect["x"] + rect["width"]) * width)
-            y2 = int((rect["y"] + rect["height"]) * height)
-
-            # Ensure coordinates are within image bounds
-            x1 = max(0, min(x1, width - 1))
-            y1 = max(0, min(y1, height - 1))
-            x2 = max(0, min(x2, width))
-            y2 = max(0, min(y2, height))
-
-            # Draw filled rectangle
-            draw.rectangle([x1, y1, x2, y2], fill=255)
->>>>>>> 8cd00c8d
+ 
 
         # Convert back to numpy array
         mask = np.array(mask_img) > 0
